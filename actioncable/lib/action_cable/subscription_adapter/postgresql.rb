# frozen_string_literal: true

gem "pg", ">= 0.18", "< 2.0"
require "pg"
require "thread"
require "digest/sha1"

module ActionCable
  module SubscriptionAdapter
    class PostgreSQL < Base # :nodoc:
      def initialize(*)
        super
        @listener = nil
      end

      def broadcast(channel, payload)
<<<<<<< HEAD
        with_connection do |pg_conn|
          pg_conn.exec("NOTIFY #{pg_conn.escape_identifier(channel_identifier(channel))}, '#{pg_conn.escape_string(payload)}'")
=======
        with_broadcast_connection do |pg_conn|
          pg_conn.exec("NOTIFY #{pg_conn.escape_identifier(channel)}, '#{pg_conn.escape_string(payload)}'")
>>>>>>> 686f6a76
        end
      end

      def subscribe(channel, callback, success_callback = nil)
        listener.add_subscriber(channel_identifier(channel), callback, success_callback)
      end

      def unsubscribe(channel, callback)
        listener.remove_subscriber(channel_identifier(channel), callback)
      end

      def shutdown
        listener.shutdown
      end

      def with_subscriptions_connection(&block) # :nodoc:
        ar_conn = ActiveRecord::Base.connection_pool.checkout.tap do |conn|
          # Action Cable is taking ownership over this database connection, and
          # will perform the necessary cleanup tasks
          ActiveRecord::Base.connection_pool.remove(conn)
        end
        pg_conn = ar_conn.raw_connection

        verify!(pg_conn)
        yield pg_conn
      ensure
        ar_conn.disconnect!
      end

      def with_broadcast_connection(&block) # :nodoc:
        ActiveRecord::Base.connection_pool.with_connection do |ar_conn|
          pg_conn = ar_conn.raw_connection
          verify!(pg_conn)
          yield pg_conn
        end
      end

      private
        def channel_identifier(channel)
          channel.size > 63 ? Digest::SHA1.hexdigest(channel) : channel
        end

        def listener
          @listener || @server.mutex.synchronize { @listener ||= Listener.new(self, @server.event_loop) }
        end

        def verify!(pg_conn)
          unless pg_conn.is_a?(PG::Connection)
            raise "The Active Record database must be PostgreSQL in order to use the PostgreSQL Action Cable storage adapter"
          end
        end

        class Listener < SubscriberMap
          def initialize(adapter, event_loop)
            super()

            @adapter = adapter
            @event_loop = event_loop
            @queue = Queue.new

            @thread = Thread.new do
              Thread.current.abort_on_exception = true
              listen
            end
          end

          def listen
            @adapter.with_subscriptions_connection do |pg_conn|
              catch :shutdown do
                loop do
                  until @queue.empty?
                    action, channel, callback = @queue.pop(true)

                    case action
                    when :listen
                      pg_conn.exec("LISTEN #{pg_conn.escape_identifier channel}")
                      @event_loop.post(&callback) if callback
                    when :unlisten
                      pg_conn.exec("UNLISTEN #{pg_conn.escape_identifier channel}")
                    when :shutdown
                      throw :shutdown
                    end
                  end

                  pg_conn.wait_for_notify(1) do |chan, pid, message|
                    broadcast(chan, message)
                  end
                end
              end
            end
          end

          def shutdown
            @queue.push([:shutdown])
            Thread.pass while @thread.alive?
          end

          def add_channel(channel, on_success)
            @queue.push([:listen, channel, on_success])
          end

          def remove_channel(channel)
            @queue.push([:unlisten, channel])
          end

          def invoke_callback(*)
            @event_loop.post { super }
          end
        end
    end
  end
end<|MERGE_RESOLUTION|>--- conflicted
+++ resolved
@@ -14,13 +14,8 @@
       end
 
       def broadcast(channel, payload)
-<<<<<<< HEAD
-        with_connection do |pg_conn|
+        with_broadcast_connection do |pg_conn|
           pg_conn.exec("NOTIFY #{pg_conn.escape_identifier(channel_identifier(channel))}, '#{pg_conn.escape_string(payload)}'")
-=======
-        with_broadcast_connection do |pg_conn|
-          pg_conn.exec("NOTIFY #{pg_conn.escape_identifier(channel)}, '#{pg_conn.escape_string(payload)}'")
->>>>>>> 686f6a76
         end
       end
 
