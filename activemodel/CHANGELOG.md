--- conflicted
+++ resolved
@@ -1,38 +1,6 @@
-<<<<<<< HEAD
-Please check [5-1-stable](https://github.com/rails/rails/blob/5-1-stable/activemodel/CHANGELOG.md) for previous changes.
-=======
 *   Avoid converting integer as a string into float.
 
     *namusyaka*
 
-*   Remove deprecated behavior that halts callbacks when the return is false.
 
-    *Rafael Mendonça França*
-
-*   Remove unused `ActiveModel::TestCase` class.
-
-    *Yuji Yaginuma*
-
-*   Moved DecimalWithoutScale, Text, and UnsignedInteger from Active Model to Active Record
-
-    *Iain Beeston*
-
-*   Allow indifferent access in `ActiveModel::Errors`.
-
-    `#include?`, `#has_key?`, `#key?`, `#delete` and `#full_messages_for`.
-
-    *Kenichi Kamiya*
-
-*   Removed deprecated `:tokenizer` in the length validator.
-
-    *Rafael Mendonça França*
-
-*   Removed deprecated methods in `ActiveModel::Errors`.
-
-    `#get`, `#set`, `[]=`, `add_on_empty` and `add_on_blank`.
-
-    *Rafael Mendonça França*
-
-
-Please check [5-0-stable](https://github.com/rails/rails/blob/5-0-stable/activemodel/CHANGELOG.md) for previous changes.
->>>>>>> b0be7792
+Please check [5-1-stable](https://github.com/rails/rails/blob/5-1-stable/activemodel/CHANGELOG.md) for previous changes.