<<<<<<< HEAD
*   `number_to_percentage` does not crash with `Float::NAN` or `Float::INFINITY`
    as input when `precision: 0` is used.

    Fixes #19227.

    *Yves Senn*
=======
## Rails 4.1.10 (March 19, 2015) ##
>>>>>>> 5496ec8a

*   Local variable in a partial is now available even if a falsy value is
    passed to `:object` when rendering a partial.

    Fixes #17373.

    *Agis Anastasopoulos*

*   Default translations that have a lower precidence than an html safe default,
    but are not themselves safe, should not be marked as html_safe.

    *Justin Coyne*

## Rails 4.1.9 (January 6, 2015) ##

*   Added an explicit error message, in `ActionView::PartialRenderer`
    for partial `rendering`, when the value of option `as` has invalid characters.

    *Angelo Capilleri*


## Rails 4.1.8 (November 16, 2014) ##

*   Update `select_tag` to work correctly with `:include_blank` option passing a string.

    Fixes #16483.

    *Frank Groeneveld*


## Rails 4.1.7.1 (November 19, 2014) ##

*   No changes.


## Rails 4.1.7 (October 29, 2014) ##

*   No changes.


## Rails 4.1.6 (September 11, 2014) ##

*   Fix that render layout: 'messages/layout' should also be added to the dependency tracker tree.

    *DHH*

*   Return an absolute instead of relative path from an asset url in the case
    of the `asset_host` proc returning nil

    *Jolyon Pawlyn*

*   Fix `html_escape_once` to properly handle hex escape sequences (e.g. &#x1a2b;)

    *John F. Douthat*

*   Bring `cache_digest` rake tasks up-to-date with the latest API changes

    *Jiri Pospisil*


## Rails 4.1.5 (August 18, 2014) ##

*   No changes.


## Rails 4.1.4 (July 2, 2014) ##

*   No changes.


## Rails 4.1.3 (July 2, 2014) ##

*   No changes.


## Rails 4.1.2 (June 26, 2014) ##

*   Change `asset_path` to use File.join to create proper paths.

        https://some.host.com//assets/some.js

    becomes

        https://some.host.com/assets/some.js

    *Peter Schröder*

*   `collection_check_boxes` respects `:index` option for the hidden field name.

    Fixes #14147.

    *Vasiliy Ermolovich*

*   `date_select` helper with option `with_css_classes: true` does not overwrite other classes.

    *Izumi Wong-Horiuchi*


## Rails 4.1.1 (May 6, 2014) ##

*   No changes.


## Rails 4.1.0 (April 8, 2014) ##

*   Fixed ActionView::Digestor template lookup to use the lookup_context exclusively, and not rely on the passed-in format.
    This unfortunately means that the cache_key changed, so upgrading will invalidate all prior caches. Take note if you rely
    heavily on caching in production when you push this live.

    *DHH*

*   `number_to_percentage` does not crash with `Float::NAN` or `Float::INFINITY`
    as input.

    Fixes #14405.

    *Yves Senn*

*   Take variants into account when calculating template digests in ActionView::Digestor.

    The arguments to ActionView::Digestor#digest are now being passed as a hash
    to support variants and allow more flexibility in the future. The support for
    regular (required) arguments is deprecated and will be removed in Rails 5.0 or later.

    *Piotr Chmolowski, Łukasz Strzałkowski*

*   Fix a problem where the default options for the `button_tag` helper were not
    being applied correctly.

    Fixes #14255.

    *Sergey Prikhodko*

*   Fix ActionView label translation for more than 10 nested elements.

    *Vladimir Krylov*

*   Added `:plain`, `:html` and `:body` options for `render` method. Please see
    the ActionPack release notes for more detail.

    *Prem Sichanugrist*

*   Date select helpers accept a format string for the months selector via the
    new option `:month_format_string`.

    When rendered, the format string gets passed keys `:number` (integer), and
    `:name` (string), in order to be able to interpolate them as in

        '%{name} (%<number>02d)'

    for example.

    This option is motivated by #13618.

    *Xavier Noria*

*   Added `config.action_view.raise_on_missing_translations` to define whether an
    error should be raised for missing translations.

    Fixes #13196.

    *Kassio Borges*

*   Improved ERB dependency detection. New argument types and formattings for the `render`
    calls can be matched.

    Fixes #13074, #13116.

    *João Britto*

*   Use `display:none` instead of `display:inline` for hidden fields.

    Fixes #6403.

    *Gaelian Ditchburn*

*   The `video_tag` helper now accepts a number for `:size`.

    The `:size` option of the `video_tag` helper now can be specified
    with a stringified number. The `width` and `height` attributes of
    the generated tag will be the same.

    *Kuldeep Aggarwal*

*   Escape format, negative_format and units options of number helpers

    Fixes: CVE-2014-0081

*   A Cycle object should accept an array and cycle through it as it would with a set of
    comma-separated objects.

        arr = [1,2,3]
        cycle(arr) # => '1'
        cycle(arr) # => '2'
        cycle(arr) # => '3'

    Previously, it would return the array as a string, because it took the array as a
    single object:

        arr = [1,2,3]
        cycle(arr) # => '[1,2,3]'
        cycle(arr) # => '[1,2,3]'
        cycle(arr) # => '[1,2,3]'

    *Kristian Freeman*

*   Label tags generated by collection helpers only inherit the `:index` and
    `:namespace` from the input, because only these attributes modify the
    `for` attribute of the label. Also, the input attributes don't have
    precedence over the label attributes anymore.

    Before:

        collection = [[1, true, { class: 'foo' }]]
        f.collection_check_boxes :options, collection, :second, :first do |b|
          b.label(class: 'my_custom_class')
        end

        # => <label class="foo" for="user_active_true">1</label>

    After:

        collection = [[1, true, { class: 'foo' }]]
        f.collection_check_boxes :options, collection, :second, :first do |b|
          b.label(class: 'my_custom_class')
        end

        # => <label class="my_custom_class" for="user_active_true">1</label>

    *Andriel Nuernberg*

*   Fix a long-standing bug in `json_escape` that caused quotation marks to be stripped.
    This method also escapes the \u2028 and \u2029 unicode newline characters which are
    treated as \n in JavaScript. This matches the behaviour of the AS::JSON encoder. (The
    original change in the encoder was introduced in #10534.)

    *Godfrey Chan*

*   `ActionView::MissingTemplate` includes underscore when raised for a partial.

    Fixes #13002.

    *Yves Senn*

*   Use `set_backtrace` instead of instance variable `@backtrace` in ActionView exceptions.

    *Shimpei Makimoto*

*   Fix `simple_format` escapes own output when passing `sanitize: true`.

    *Paul Seidemann*

*   Ensure `ActionView::Digestor.cache` is correctly cleaned up when
    combining recursive templates with `ActionView::Resolver.caching = false`.

    *wyaeld*

*   Fix `collection_check_boxes` so the generated hidden input correctly uses the
    name attribute provided in the options hash.

    *Angel N. Sciortino*

*   Fix some edge cases for the AV `select` helper with the `:selected` option.

    *Bogdan Gusiev*

*   Enable passing a block to the `select` helper.

    Example:

        <%= select(report, "campaign_ids") do %>
          <% available_campaigns.each do |c| -%>
            <%= content_tag(:option, c.name, value: c.id, data: { tags: c.tags.to_json }) %>
          <% end -%>
        <% end -%>

    *Bogdan Gusiev*

*   Handle `:namespace` form option in collection labels.

    *Vasiliy Ermolovich*

*   Fix `form_for` when both `namespace` and `as` options are present.

    The `as` option no longer overwrites the `namespace` option when
    generating an HTML id attribute of the form element.

    *Adam Niedzielski*

*   Fix `excerpt` when `:separator` is `nil`.

    *Paul Nikitochkin*

*   Only cache template digests if `config.cache_template_loading` is true.

    *Josh Lauer*, *Justin Ridgewell*

*   Fix a bug where the lookup details were not being taken into account
    when caching the digest of a template - changes to the details now
    cause a different cache key to be used.

    *Daniel Schierbeck*

*   Added an `extname` hash option to the `javascript_include_tag` method.

    Before:

        javascript_include_tag('templates.jst')
        # => <script src="/javascripts/templates.jst.js"></script>

    After:

        javascript_include_tag('templates.jst', extname: false )
        # => <script src="/javascripts/templates.jst"></script>

    *Nathan Stitt*

*   Fix `current_page?` when the URL contains escaped characters and the
    original URL is using the hexadecimal lowercased.

    *Rafael Mendonça França*

*   Fix `text_area` to behave like `text_field` when `nil` is given as a
    value.

    Before:

        f.text_field :field, value: nil #=> <input value="">
        f.text_area :field, value: nil  #=> <textarea>value of field</textarea>

    After:

        f.text_area :field, value: nil  #=> <textarea></textarea>

    *Joel Cogen*

*   Allow `grouped_options_for_select` to optionally contain html attributes
    as the last element of the array.

        grouped_options_for_select(
          [["North America", [['United States','US'],"Canada"], data: { foo: 'bar' }]]
        )

    *Vasiliy Ermolovich*

*   Fix default rendered format problem when calling `render` without :content_type option.
    It should return :html. Fix #11393.

    *Gleb Mazovetskiy*, *Oleg*, *kennyj*

*   Fix `link_to` with block and url hashes.

    Before:

        link_to(action: 'bar', controller: 'foo') { content_tag(:span, 'Example site') }
        # => "<a action=\"bar\" controller=\"foo\"><span>Example site</span></a>"

    After:

        link_to(action: 'bar', controller: 'foo') { content_tag(:span, 'Example site') }
        # => "<a href=\"/foo/bar\"><span>Example site</span></a>"

    *Murahashi Sanemat Kenichi*

*   Fix "Stack Level Too Deep" error when rendering recursive partials.

    Fixes #11340.

    *Rafael Mendonça França*

*   Added an `enforce_utf8` hash option for `form_tag` method.

    Control to output a hidden input tag with name `utf8` without monkey
    patching.

    Before:

        form_tag
        # => '<form>..<input name="utf8" type="hidden" value="&#x2713;" />..</form>'

    After:

        form_tag
        # => '<form>..<input name="utf8" type="hidden" value="&#x2713;" />..</form>'

        form_tag({}, { :enforce_utf8 => false })
        # => '<form>....</form>'

    *ma2gedev*

*   Remove the deprecated `include_seconds` argument from `distance_of_time_in_words`,
    pass in an `:include_seconds` hash option to use this feature.

    *Carlos Antonio da Silva*

*   Remove deprecated block passing to `FormBuilder#new`.

    *Vipul A M*

*   Pick `DateField` `DateTimeField` and `ColorField` values from stringified options
    allowing use of symbol keys with helpers.

    *Jon Rowe*

*   Remove the deprecated `prompt` argument from `grouped_options_for_select`,
    pass in a `:prompt` hash option to use this feature.

    *kennyj*

*   Always escape the result of `link_to_unless` methods.

    Before:

        link_to_unless(true, '<b>Showing</b>', 'github.com')
        # => "<b>Showing</b>"

    After:

        link_to_unless(true, '<b>Showing</b>', 'github.com')
        # => "&lt;b&gt;Showing&lt;/b&gt;"

    *dtaniwaki*

*   Use a case insensitive URI Regexp for #asset_path.

    This fixes a problem where the same asset path using different cases
    was generating different URIs.

    Before:

        image_tag("HTTP://google.com")
        # => "<img alt=\"Google\" src=\"/assets/HTTP://google.com\" />"
        image_tag("http://google.com")
        # => "<img alt=\"Google\" src=\"http://google.com\" />"

    After:

        image_tag("HTTP://google.com")
        # => "<img alt=\"Google\" src=\"HTTP://google.com\" />"
        image_tag("http://google.com")
        # => "<img alt=\"Google\" src=\"http://google.com\" />"

    *David Celis*

*   Allow `collection_check_boxes` and `collection_radio_buttons` to
    optionally contain html attributes as the last element of the array.

    *Vasiliy Ermolovich*

*   Update the HTML `BOOLEAN_ATTRIBUTES` in `ActionView::Helpers::TagHelper`
    to conform to the latest HTML 5.1 spec. Add attributes `allowfullscreen`,
    `default`, `inert`, `sortable`, `truespeed`, `typemustmatch`. Fix attribute
    `seamless` (previously misspelled `seemless`).

    *Alex Peattie*

*   Fix an issue where partials with a number in the filename were not
    being digested for cache dependencies.

    *Bryan Ricker*

*   First release, ActionView extracted from ActionPack.

    *Piotr Sarnacki*, *Łukasz Strzałkowski*

Please check [4-0-stable (ActionPack's CHANGELOG)](https://github.com/rails/rails/blob/4-0-stable/actionpack/CHANGELOG.md) for previous changes.<|MERGE_RESOLUTION|>--- conflicted
+++ resolved
@@ -1,13 +1,12 @@
-<<<<<<< HEAD
 *   `number_to_percentage` does not crash with `Float::NAN` or `Float::INFINITY`
     as input when `precision: 0` is used.
 
     Fixes #19227.
 
     *Yves Senn*
-=======
+
+
 ## Rails 4.1.10 (March 19, 2015) ##
->>>>>>> 5496ec8a
 
 *   Local variable in a partial is now available even if a falsy value is
     passed to `:object` when rendering a partial.
