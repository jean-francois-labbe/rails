--- conflicted
+++ resolved
@@ -203,12 +203,7 @@
   # == Ordering callbacks
   #
   # Sometimes the code needs that the callbacks execute in a specific order. For example, a +before_destroy+
-<<<<<<< HEAD
-  # callback (log_children in this case) should be executed before the children get destroyed by the
-  # dependent destroy option.
-=======
   # callback (+log_children+ in this case) should be executed before the children get destroyed by the +dependent: destroy+ option.
->>>>>>> ae27acb3
   #
   # Let's look at the code below:
   #
@@ -221,19 +216,10 @@
   #       def log_children
   #         # Child processing
   #       end
-<<<<<<< HEAD
-  #   end
-  #
-  # In this case the problem is that when the +before_destroy+ is executed, the children are not available
-  # because the dependent destroy gets executed first. To solve this issue it is possible to use the
-  # +prepend+ option on the +before_destroy+ callback.
-=======
-  #     end
   #   end
   #
   # In this case, the problem is that when the +before_destroy+ callback is executed, the children are not available
   # because the +destroy+ callback gets executed first. You can use the +prepend+ option on the +before_destroy+ callback to avoid this.
->>>>>>> ae27acb3
   #
   #   class Topic < ActiveRecord::Base
   #     has_many :children, dependent: destroy
@@ -244,17 +230,9 @@
   #       def log_children
   #         # Child processing
   #       end
-<<<<<<< HEAD
-  #   end
-  #
-  # This way, the +before_destroy+ gets executed before the <tt>dependent: destroy</tt> is called, and
-  # the data is still available.
-=======
-  #     end
   #   end
   #
   # This way, the +before_destroy+ gets executed before the <tt>dependent: destroy</tt> is called, and the data is still available.
->>>>>>> ae27acb3
   #
   # == Transactions
   #
