## Rails 3.2.10 (unreleased)

<<<<<<< HEAD
*  `#pluck` can be used on a relation with `select` clause. [Backport #8176]
   Fix #7551

   Example:

        Topic.select([:approved, :id]).order(:id).pluck(:id)

   *Yves Senn*

*   Use `nil?` instead of `blank?` to check whether dynamic finder with a bang
    should raise RecordNotFound.
    Fixes #7238.

    *Nikita Afanasenko*

*   Fix deleting from a HABTM join table upon destroying an object of a model
    with optimistic locking enabled.
    Fixes #5332.

    *Nick Rogers*

*   Use query cache/uncache when using ENV["DATABASE_URL"].
    Fixes #6951. [Backport #8074]

    *kennyj*

*   Do not create useless database transaction when building `has_one` association. [Backport #8154]

    Example:

        User.has_one :profile
        User.new.build_profile

    *Bogdan Gusiev*
=======
*   Calling `include?` on `has_many` associations on unsaved records no longer
    returns `true` when passed a record with a `nil` foreign key.
    Fixes #7950.

    *George Brocklehurst*
>>>>>>> b6a2baee

*   `AR::Base#attributes_before_type_cast` now returns unserialized values for serialized attributes.

    *Nikita Afanasenko*

*   Fix issue that raises `NameError` when overriding the `accepts_nested_attributes` in child classes.

    Before:

        class Shared::Person < ActiveRecord::Base
          has_one :address

          accepts_nested_attributes :address, :reject_if => :all_blank
        end

        class Person < Shared::Person
          accepts_nested_attributes :address
        end

        Person
        #=> NameError: method `address_attributes=' not defined in Person

    After:

        Person
        #=> Person(id: integer, ...)

    Fixes #8131.

    *Gabriel Sobrinho, Ricardo Henrique*


## Rails 3.2.9 (Nov 12, 2012) ##

*   Fix `find_in_batches` crashing when IDs are strings and start option is not specified.

    *Alexis Bernard*

*   Fix issue with collection associations calling first(n)/last(n) and attempting
    to set the inverse association when `:inverse_of` was used. Fixes #8087.

    *Carlos Antonio da Silva*

*   Fix bug when Column is trying to type cast boolean values to integer.
    Fixes #8067.

    *Rafael Mendonça França*

*   Fix bug where `rake db:test:prepare` tries to load the structure.sql into development database.
    Fixes #8032.

    *Grace Liu + Rafael Mendonça França*

*   Fixed support for `DATABASE_URL` environment variable for rake db tasks. *Grace Liu*

*   Fix bug where `update_columns` and `update_column` would not let you update the primary key column.

    *Henrik Nyh*

*   Decode URI encoded attributes on database connection URLs.

    *Shawn Veader*

*   Fix AR#dup to nullify the validation errors in the dup'ed object. Previously the original
    and the dup'ed object shared the same errors.

    *Christian Seiler*

*   Synchronize around deleting from the reserved connections hash.
    Fixes #7955

*   PostgreSQL adapter correctly fetches default values when using
    multiple schemas and domains in a db. Fixes #7914

    *Arturo Pie*

*   Fix deprecation notice when loading a collection association that
    selects columns from other tables, if a new record was previously
    built using that association.

    *Ernie Miller*

*   The postgres adapter now supports tables with capital letters.
    Fix #5920

    *Yves Senn*

*   `CollectionAssociation#count` returns `0` without querying if the
    parent record is not persisted.

    Before:

        person.pets.count
        # SELECT COUNT(*) FROM "pets" WHERE "pets"."person_id" IS NULL
        # => 0

    After:

        person.pets.count
        # fires without sql query
        # => 0

    *Francesco Rodriguez*

*   Fix `reset_counters` crashing on `has_many :through` associations.
    Fix #7822.

    *lulalala*

*   ConnectionPool recognizes checkout_timeout spec key as taking
    precedence over legacy wait_timeout spec key, can be used to avoid
    conflict with mysql2 use of wait_timeout.  Closes #7684.

    *jrochkind*

*   Rename field_changed? to _field_changed? so that users can create a field named field

    *Akira Matsuda*, backported by *Steve Klabnik*

*   Fix creation of through association models when using `collection=[]`
    on a `has_many :through` association from an unsaved model.
    Fix #7661.

    *Ernie Miller*

*   Explain only normal CRUD sql (select / update / insert / delete).
    Fix problem that explains unexplainable sql. Closes #7544 #6458.

    *kennyj*

*   Backport test coverage to ensure that PostgreSQL auto-reconnect functionality
    remains healthy.

    *Steve Jorgensen*

*   Use config['encoding'] instead of config['charset'] when executing
    databases.rake in the mysql/mysql2. A correct option for a database.yml
    is 'encoding'.

    *kennyj*

*   Fix ConnectionAdapters::Column.type_cast_code integer conversion,
    to always convert values to integer calling #to_i. Fixes #7509.

    *Thiago Pradi*

*   Fix time column type casting for invalid time string values to correctly return nil.

    *Adam Meehan*

*   Fix `becomes` when using a configured `inheritance_column`.

    *Yves Senn*

*   Fix `reset_counters` when there are multiple `belongs_to` association with the
    same foreign key and one of them have a counter cache.
    Fixes #5200.

    *Dave Desrochers*

*   Round usec when comparing timestamp attributes in the dirty tracking.
    Fixes #6975.

    *kennyj*

*   Use inversed parent for first and last child of has_many association.

    *Ravil Bayramgalin*

*   Fix Column.microseconds and Column.fast_string_to_date to avoid converting
    timestamp seconds to a float, since it occasionally results in inaccuracies
    with microsecond-precision times. Fixes #7352.

    *Ari Pollak*

*   Fix `increment!`, `decrement!`, `toggle!` that was skipping callbacks.
    Fixes #7306.

    *Rafael Mendonça França*

*   Fix AR#create to return an unsaved record when AR::RecordInvalid is
    raised. Fixes #3217.

    *Dave Yeu*

*   Remove unnecessary transaction when assigning has_one associations with a nil or equal value.
    Fix #7191.

    *kennyj*

*   Allow store to work with an empty column.
    Fix #4840.

    *Jeremy Walker*

*   Remove prepared statement from system query in postgresql adapter.
    Fix #5872.

    *Ivan Evtuhovich*

*   Make sure `:environment` task is executed before `db:schema:load` or `db:structure:load`
    Fixes #4772.

    *Seamus Abshere*


## Rails 3.2.8 (Aug 9, 2012) ##

*   Do not consider the numeric attribute as changed if the old value is zero and the new value
    is not a string.
    Fixes #7237.

    *Rafael Mendonça França*

*   Removes the deprecation of `update_attribute`. *fxn*

*   Reverted the deprecation of `composed_of`. *Rafael Mendonça França*

*   Reverted the deprecation of `*_sql` association options. They will
    be deprecated in 4.0 instead. *Jon Leighton*

*   Do not eager load AR session store. ActiveRecord::SessionStore depends on the abstract store
    in Action Pack. Eager loading this class would break client code that eager loads Active Record
    standalone.
    Fixes #7160

    *Xavier Noria*

*   Do not set RAILS_ENV to "development" when using `db:test:prepare` and related rake tasks.
    This was causing the truncation of the development database data when using RSpec.
    Fixes #7175.

    *Rafael Mendonça França*

## Rails 3.2.7 (Jul 26, 2012) ##

*   `:finder_sql` and `:counter_sql` options on collection associations
    are deprecated. Please transition to using scopes.

    *Jon Leighton*

*   `:insert_sql` and `:delete_sql` options on `has_and_belongs_to_many`
    associations are deprecated. Please transition to using `has_many
    :through`

    *Jon Leighton*

*   `composed_of` has been deprecated. You'll have to write your own accessor
    and mutator methods if you'd like to use value objects to represent some
    portion of your models.

    *Steve Klabnik*

*   `update_attribute` has been deprecated. Use `update_column` if
    you want to bypass mass-assignment protection, validations, callbacks,
    and touching of updated_at. Otherwise please use `update_attributes`.

    *Steve Klabnik*

## Rails 3.2.6 (Jun 12, 2012) ##

*   protect against the nesting of hashes changing the
    table context in the next call to build_from_hash. This fix
    covers this case as well.

    CVE-2012-2695

*   Revert earlier 'perf fix' (see 3.2.4 changelog / GH #6289). This
    change introduced a regression (GH #6609). assoc.clear and
    assoc.delete_all have loaded the association before doing the delete
    since at least Rails 2.3. Doing the delete without loading the
    records means that the `before_remove` and `after_remove` callbacks do
    not get invoked. Therefore, this change was less a fix a more an
    optimisation, which should only have gone into master.

    *Jon Leighton*

## Rails 3.2.5 (Jun 1, 2012) ##

*   Restore behavior of Active Record 3.2.3 scopes.
    A series of commits relating to preloading and scopes caused a regression.

    *Andrew White*


## Rails 3.2.4 (May 31, 2012) ##

*   Perf fix: Don't load the records when doing assoc.delete_all.
    GH #6289. *Jon Leighton*

*   Association preloading shouldn't be affected by the current scoping.
    This could cause infinite recursion and potentially other problems.
    See GH #5667. *Jon Leighton*

*   Datetime attributes are forced to be changed. GH #3965

*   Fix attribute casting. GH #5549

*   Fix #5667. Preloading should ignore scoping.

*   Predicate builder should not recurse for determining where columns.
    Thanks to Ben Murphy for reporting this! CVE-2012-2661


## Rails 3.2.3 (March 30, 2012) ##

*   Added find_or_create_by_{attribute}! dynamic method. *Andrew White*

*   Whitelist all attribute assignment by default. Change the default for newly generated applications to whitelist all attribute assignment.  Also update the generated model classes so users are reminded of the importance of attr_accessible. *NZKoz*

*   Update ActiveRecord::AttributeMethods#attribute_present? to return false for empty strings. *Jacobkg*

*   Fix associations when using per class databases. *larskanis*

*   Revert setting NOT NULL constraints in add_timestamps *fxn*

*   Fix mysql to use proper text types. Fixes #3931. *kennyj*

*   Fix #5069 - Protect foreign key from mass assignment through association builder. *byroot*


## Rails 3.2.2 (March 1, 2012) ##

*   No changes.


## Rails 3.2.1 (January 26, 2012) ##

*   The threshold for auto EXPLAIN is ignored if there's no logger. *fxn*

*   Call `to_s` on the value passed to `table_name=`, in particular symbols
    are supported (regression). *Sergey Nartimov*

*   Fix possible race condition when two threads try to define attribute
    methods for the same class. *Jon Leighton*


## Rails 3.2.0 (January 20, 2012) ##

*   Added a `with_lock` method to ActiveRecord objects, which starts
    a transaction, locks the object (pessimistically) and yields to the block.
    The method takes one (optional) parameter and passes it to `lock!`.

    Before:

        class Order < ActiveRecord::Base
          def cancel!
            transaction do
              lock!
              # ... cancelling logic
            end
          end
        end

    After:

        class Order < ActiveRecord::Base
          def cancel!
            with_lock do
              # ... cancelling logic
            end
          end
        end

    *Olek Janiszewski*

*   'on' and 'ON' boolean columns values are type casted to true
    *Santiago Pastorino*

*   Added ability to run migrations only for given scope, which allows
    to run migrations only from one engine (for example to revert changes
    from engine that you want to remove).

    Example:
      rake db:migrate SCOPE=blog

    *Piotr Sarnacki*

*   Migrations copied from engines are now scoped with engine's name,
    for example 01_create_posts.blog.rb. *Piotr Sarnacki*

*   Implements `AR::Base.silence_auto_explain`. This method allows the user to
    selectively disable automatic EXPLAINs within a block. *fxn*

*   Implements automatic EXPLAIN logging for slow queries.

    A new configuration parameter `config.active_record.auto_explain_threshold_in_seconds`
    determines what's to be considered a slow query. Setting that to `nil` disables
    this feature. Defaults are 0.5 in development mode, and `nil` in test and production
    modes.

    As of this writing there's support for SQLite, MySQL (mysql2 adapter), and
    PostgreSQL.

    *fxn*

*   Implemented ActiveRecord::Relation#pluck method

    Method returns Array of column value from table under ActiveRecord model

        Client.pluck(:id)

    *Bogdan Gusiev*

*   Automatic closure of connections in threads is deprecated.  For example
    the following code is deprecated:

    Thread.new { Post.find(1) }.join

    It should be changed to close the database connection at the end of
    the thread:

    Thread.new {
      Post.find(1)
      Post.connection.close
    }.join

    Only people who spawn threads in their application code need to worry
    about this change.

*   Deprecated:

      * `set_table_name`
      * `set_inheritance_column`
      * `set_sequence_name`
      * `set_primary_key`
      * `set_locking_column`

    Use an assignment method instead. For example, instead of `set_table_name`, use `self.table_name=`:

         class Project < ActiveRecord::Base
           self.table_name = "project"
         end

    Or define your own `self.table_name` method:

         class Post < ActiveRecord::Base
           def self.table_name
             "special_" + super
           end
         end
         Post.table_name # => "special_posts"

    *Jon Leighton*

*   Generated association methods are created within a separate module to allow overriding and
    composition using `super`. For a class named `MyModel`, the module is named
    `MyModel::GeneratedFeatureMethods`. It is included into the model class immediately after
    the `generated_attributes_methods` module defined in ActiveModel, so association methods
    override attribute methods of the same name. *Josh Susser*

*   Implemented ActiveRecord::Relation#explain. *fxn*

*   Add ActiveRecord::Relation#uniq for generating unique queries.

    Before:

        Client.select('DISTINCT name')

    After:

        Client.select(:name).uniq

    This also allows you to revert the unqueness in a relation:

        Client.select(:name).uniq.uniq(false)

    *Jon Leighton*

*   Support index sort order in sqlite, mysql and postgres adapters. *Vlad Jebelev*

*   Allow the :class_name option for associations to take a symbol (:Client) in addition to
    a string ('Client').

    This is to avoid confusing newbies, and to be consistent with the fact that other options
    like :foreign_key already allow a symbol or a string.

    *Jon Leighton*

*   In development mode the db:drop task also drops the test database. For symmetry with
    the db:create task. *Dmitriy Kiriyenko*

*   Added ActiveRecord::Base.store for declaring simple single-column key/value stores *DHH*

        class User < ActiveRecord::Base
          store :settings, accessors: [ :color, :homepage ]
        end

        u = User.new(color: 'black', homepage: '37signals.com')
        u.color                          # Accessor stored attribute
        u.settings[:country] = 'Denmark' # Any attribute, even if not specified with an accessor


*   MySQL: case-insensitive uniqueness validation avoids calling LOWER when
    the column already uses a case-insensitive collation. Fixes #561.

    *Joseph Palermo*

*   Transactional fixtures enlist all active database connections. You can test
    models on different connections without disabling transactional fixtures.

    *Jeremy Kemper*

*   Add first_or_create, first_or_create!, first_or_initialize methods to Active Record. This is a
    better approach over the old find_or_create_by dynamic methods because it's clearer which
    arguments are used to find the record and which are used to create it:

        User.where(:first_name => "Scarlett").first_or_create!(:last_name => "Johansson")

    *Andrés Mejía*

*   Fix nested attributes bug where _destroy parameter is taken into account
    during :reject_if => :all_blank (fixes #2937)

    *Aaron Christy*

*   Add ActiveSupport::Cache::NullStore for use in development and testing.

    *Brian Durand*

Please check [3-1-stable](https://github.com/rails/rails/blob/3-1-stable/activerecord/CHANGELOG.md) for previous changes.<|MERGE_RESOLUTION|>--- conflicted
+++ resolved
@@ -1,6 +1,11 @@
 ## Rails 3.2.10 (unreleased)
 
-<<<<<<< HEAD
+*   Calling `include?` on `has_many` associations on unsaved records no longer
+    returns `true` when passed a record with a `nil` foreign key.
+    Fixes #7950.
+
+    *George Brocklehurst*
+
 *  `#pluck` can be used on a relation with `select` clause. [Backport #8176]
    Fix #7551
 
@@ -35,13 +40,6 @@
         User.new.build_profile
 
     *Bogdan Gusiev*
-=======
-*   Calling `include?` on `has_many` associations on unsaved records no longer
-    returns `true` when passed a record with a `nil` foreign key.
-    Fixes #7950.
-
-    *George Brocklehurst*
->>>>>>> b6a2baee
 
 *   `AR::Base#attributes_before_type_cast` now returns unserialized values for serialized attributes.
 
