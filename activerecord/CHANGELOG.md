--- conflicted
+++ resolved
@@ -1,4 +1,10 @@
-<<<<<<< HEAD
+*   Fix how to calculate associated class name when using namespaced `has_and_belongs_to_many`
+    association.
+
+    Fixes #14709.
+
+    *Kassio Borges*
+
 *   `ActiveRecord::Relation::Merger#filter_binds` now compares equivalent symbols and
     strings in column names as equal.
 
@@ -14,13 +20,6 @@
     Fixes #14672.
 
     *Brad Bennett*, *Jessica Yao*, *Lakshmi Parthasarathy*
-=======
-*   Fix how to calculate associated class name when using `habtm` namespaced.
-
-    Fixes #14709.
-
-    *Kassio Borges*
->>>>>>> 8f6e5986
 
 *   `change_column_default` allows `[]` as argument to `change_column_default`.
 
